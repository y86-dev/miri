//! Global machine state as well as implementation of the interpreter engine
//! `Machine` trait.

use std::borrow::Cow;
use std::cell::RefCell;
use std::collections::HashSet;
use std::fmt;
use std::num::NonZeroU64;
use std::time::Instant;

use rand::rngs::StdRng;
use rand::SeedableRng;

use rustc_ast::ast::Mutability;
use rustc_data_structures::fx::FxHashMap;
#[allow(unused)]
use rustc_data_structures::static_assert_size;
use rustc_middle::{
    mir,
    ty::{
        self,
        layout::{LayoutCx, LayoutError, LayoutOf, TyAndLayout},
        Instance, TyCtxt, TypeAndMut,
    },
};
use rustc_span::def_id::{CrateNum, DefId};
use rustc_span::symbol::{sym, Symbol};
use rustc_target::abi::Size;
use rustc_target::spec::abi::Abi;

use crate::*;

// Some global facts about the emulated machine.
pub const PAGE_SIZE: u64 = 4 * 1024; // FIXME: adjust to target architecture
pub const STACK_ADDR: u64 = 32 * PAGE_SIZE; // not really about the "stack", but where we start assigning integer addresses to allocations
pub const STACK_SIZE: u64 = 16 * PAGE_SIZE; // whatever
pub const NUM_CPUS: u64 = 1;

/// Extra data stored with each stack frame
pub struct FrameData<'tcx> {
    /// Extra data for Stacked Borrows.
    pub call_id: stacked_borrows::CallId,

    /// If this is Some(), then this is a special "catch unwind" frame (the frame of `try_fn`
    /// called by `try`). When this frame is popped during unwinding a panic,
    /// we stop unwinding, use the `CatchUnwindData` to handle catching.
    pub catch_unwind: Option<CatchUnwindData<'tcx>>,

    /// If `measureme` profiling is enabled, holds timing information
    /// for the start of this frame. When we finish executing this frame,
    /// we use this to register a completed event with `measureme`.
    pub timing: Option<measureme::DetachedTiming>,
}

impl<'tcx> std::fmt::Debug for FrameData<'tcx> {
    fn fmt(&self, f: &mut std::fmt::Formatter<'_>) -> std::fmt::Result {
        // Omitting `timing`, it does not support `Debug`.
        let FrameData { call_id, catch_unwind, timing: _ } = self;
        f.debug_struct("FrameData")
            .field("call_id", call_id)
            .field("catch_unwind", catch_unwind)
            .finish()
    }
}

/// Extra memory kinds
#[derive(Debug, Copy, Clone, PartialEq, Eq)]
pub enum MiriMemoryKind {
    /// `__rust_alloc` memory.
    Rust,
    /// `malloc` memory.
    C,
    /// Windows `HeapAlloc` memory.
    WinHeap,
    /// Memory for args, errno, and other parts of the machine-managed environment.
    /// This memory may leak.
    Machine,
    /// Memory allocated by the runtime (e.g. env vars). Separate from `Machine`
    /// because we clean it up and leak-check it.
    Runtime,
    /// Globals copied from `tcx`.
    /// This memory may leak.
    Global,
    /// Memory for extern statics.
    /// This memory may leak.
    ExternStatic,
    /// Memory for thread-local statics.
    /// This memory may leak.
    Tls,
}

impl Into<MemoryKind<MiriMemoryKind>> for MiriMemoryKind {
    #[inline(always)]
    fn into(self) -> MemoryKind<MiriMemoryKind> {
        MemoryKind::Machine(self)
    }
}

impl MayLeak for MiriMemoryKind {
    #[inline(always)]
    fn may_leak(self) -> bool {
        use self::MiriMemoryKind::*;
        match self {
            Rust | C | WinHeap | Runtime => false,
            Machine | Global | ExternStatic | Tls => true,
        }
    }
}

impl fmt::Display for MiriMemoryKind {
    fn fmt(&self, f: &mut fmt::Formatter<'_>) -> fmt::Result {
        use self::MiriMemoryKind::*;
        match self {
            Rust => write!(f, "Rust heap"),
            C => write!(f, "C heap"),
            WinHeap => write!(f, "Windows heap"),
            Machine => write!(f, "machine-managed memory"),
            Runtime => write!(f, "language runtime memory"),
            Global => write!(f, "global (static or const)"),
            ExternStatic => write!(f, "extern static"),
            Tls => write!(f, "thread-local static"),
        }
    }
}

/// Pointer provenance (tag).
#[derive(Debug, Clone, Copy, PartialEq, Eq, Hash)]
pub struct Tag {
    pub alloc_id: AllocId,
    /// Stacked Borrows tag.
    pub sb: SbTag,
}

#[cfg(all(target_arch = "x86_64", target_pointer_width = "64"))]
static_assert_size!(Pointer<Tag>, 24);
#[cfg(all(target_arch = "x86_64", target_pointer_width = "64"))]
static_assert_size!(Pointer<Option<Tag>>, 24);
#[cfg(all(target_arch = "x86_64", target_pointer_width = "64"))]
static_assert_size!(ScalarMaybeUninit<Tag>, 32);

impl Provenance for Tag {
    /// We use absolute addresses in the `offset` of a `Pointer<Tag>`.
    const OFFSET_IS_ADDR: bool = true;

    /// We cannot err on partial overwrites, it happens too often in practice (due to unions).
    const ERR_ON_PARTIAL_PTR_OVERWRITE: bool = false;

    fn fmt(ptr: &Pointer<Self>, f: &mut fmt::Formatter<'_>) -> fmt::Result {
        let (tag, addr) = ptr.into_parts(); // address is absolute
        write!(f, "0x{:x}", addr.bytes())?;
        // Forward `alternate` flag to `alloc_id` printing.
        if f.alternate() {
            write!(f, "[{:#?}]", tag.alloc_id)?;
        } else {
            write!(f, "[{:?}]", tag.alloc_id)?;
        }
        // Print Stacked Borrows tag.
        write!(f, "{:?}", tag.sb)
    }

    fn get_alloc_id(self) -> AllocId {
        self.alloc_id
    }
}

/// Extra per-allocation data
#[derive(Debug, Clone)]
pub struct AllocExtra {
    /// Stacked Borrows state is only added if it is enabled.
    pub stacked_borrows: Option<stacked_borrows::AllocExtra>,
    /// Data race detection via the use of a vector-clock,
    ///  this is only added if it is enabled.
    pub data_race: Option<data_race::AllocExtra>,
}

/// Precomputed layouts of primitive types
pub struct PrimitiveLayouts<'tcx> {
    pub unit: TyAndLayout<'tcx>,
    pub i8: TyAndLayout<'tcx>,
    pub i32: TyAndLayout<'tcx>,
    pub isize: TyAndLayout<'tcx>,
    pub u8: TyAndLayout<'tcx>,
    pub u32: TyAndLayout<'tcx>,
    pub usize: TyAndLayout<'tcx>,
    pub bool: TyAndLayout<'tcx>,
    pub mut_raw_ptr: TyAndLayout<'tcx>,
}

impl<'mir, 'tcx: 'mir> PrimitiveLayouts<'tcx> {
    fn new(layout_cx: LayoutCx<'tcx, TyCtxt<'tcx>>) -> Result<Self, LayoutError<'tcx>> {
        let tcx = layout_cx.tcx;
        let mut_raw_ptr = tcx.mk_ptr(TypeAndMut { ty: tcx.types.unit, mutbl: Mutability::Mut });
        Ok(Self {
            unit: layout_cx.layout_of(tcx.mk_unit())?,
            i8: layout_cx.layout_of(tcx.types.i8)?,
            i32: layout_cx.layout_of(tcx.types.i32)?,
            isize: layout_cx.layout_of(tcx.types.isize)?,
            u8: layout_cx.layout_of(tcx.types.u8)?,
            u32: layout_cx.layout_of(tcx.types.u32)?,
            usize: layout_cx.layout_of(tcx.types.usize)?,
            bool: layout_cx.layout_of(tcx.types.bool)?,
            mut_raw_ptr: layout_cx.layout_of(mut_raw_ptr)?,
        })
    }
}

/// The machine itself.
pub struct Evaluator<'mir, 'tcx> {
    pub stacked_borrows: Option<stacked_borrows::GlobalState>,
    pub data_race: Option<data_race::GlobalState>,
    pub intptrcast: intptrcast::GlobalState,

    /// Environment variables set by `setenv`.
    /// Miri does not expose env vars from the host to the emulated program.
    pub(crate) env_vars: EnvVars<'tcx>,

    /// Program arguments (`Option` because we can only initialize them after creating the ecx).
    /// These are *pointers* to argc/argv because macOS.
    /// We also need the full command line as one string because of Windows.
    pub(crate) argc: Option<MemPlace<Tag>>,
    pub(crate) argv: Option<MemPlace<Tag>>,
    pub(crate) cmd_line: Option<MemPlace<Tag>>,

    /// TLS state.
    pub(crate) tls: TlsData<'tcx>,

    /// What should Miri do when an op requires communicating with the host,
    /// such as accessing host env vars, random number generation, and
    /// file system access.
    pub(crate) isolated_op: IsolatedOp,

    /// Whether to enforce the validity invariant.
    pub(crate) validate: bool,

    /// Whether to enforce validity (e.g., initialization) of integers and floats.
    pub(crate) enforce_number_validity: bool,

    /// Whether to enforce [ABI](Abi) of function calls.
    pub(crate) enforce_abi: bool,

    pub(crate) file_handler: shims::posix::FileHandler,
    pub(crate) dir_handler: shims::posix::DirHandler,

    /// The "time anchor" for this machine's monotone clock (for `Instant` simulation).
    pub(crate) time_anchor: Instant,

    /// The set of threads.
    pub(crate) threads: ThreadManager<'mir, 'tcx>,

    /// Precomputed `TyLayout`s for primitive data types that are commonly used inside Miri.
    pub(crate) layouts: PrimitiveLayouts<'tcx>,

    /// Allocations that are considered roots of static memory (that may leak).
    pub(crate) static_roots: Vec<AllocId>,

    /// The `measureme` profiler used to record timing information about
    /// the emulated program.
    profiler: Option<measureme::Profiler>,
    /// Used with `profiler` to cache the `StringId`s for event names
    /// uesd with `measureme`.
    string_cache: FxHashMap<String, measureme::StringId>,

    /// Cache of `Instance` exported under the given `Symbol` name.
    /// `None` means no `Instance` exported under the given name is found.
    pub(crate) exported_symbols_cache: FxHashMap<Symbol, Option<Instance<'tcx>>>,

    /// Whether to raise a panic in the context of the evaluated process when unsupported
    /// functionality is encountered. If `false`, an error is propagated in the Miri application context
    /// instead (default behavior)
    pub(crate) panic_on_unsupported: bool,

    /// Equivalent setting as RUST_BACKTRACE on encountering an error.
    pub(crate) backtrace_style: BacktraceStyle,

    /// Crates which are considered local for the purposes of error reporting.
    pub(crate) local_crates: Vec<CrateNum>,

    /// Mapping extern static names to their base pointer.
    extern_statics: FxHashMap<Symbol, Pointer<Tag>>,

    /// The random number generator used for resolving non-determinism.
    /// Needs to be queried by ptr_to_int, hence needs interior mutability.
    pub(crate) rng: RefCell<StdRng>,

    /// The allocation IDs to report when they are being allocated
    /// (helps for debugging memory leaks and use after free bugs).
    tracked_alloc_ids: HashSet<AllocId>,

    /// Controls whether alignment of memory accesses is being checked.
    pub(crate) check_alignment: AlignmentCheck,

    /// Failure rate of compare_exchange_weak, between 0.0 and 1.0
    pub(crate) cmpxchg_weak_failure_rate: f64,
}

impl<'mir, 'tcx> Evaluator<'mir, 'tcx> {
    pub(crate) fn new(config: &MiriConfig, layout_cx: LayoutCx<'tcx, TyCtxt<'tcx>>) -> Self {
        let local_crates = helpers::get_local_crates(&layout_cx.tcx);
        let layouts =
            PrimitiveLayouts::new(layout_cx).expect("Couldn't get layouts of primitive types");
        let profiler = config.measureme_out.as_ref().map(|out| {
            measureme::Profiler::new(out).expect("Couldn't create `measureme` profiler")
        });
        let rng = StdRng::seed_from_u64(config.seed.unwrap_or(0));
        let stacked_borrows = if config.stacked_borrows {
            Some(RefCell::new(stacked_borrows::GlobalStateInner::new(
                config.tracked_pointer_tags.clone(),
                config.tracked_call_ids.clone(),
                config.tag_raw,
            )))
        } else {
            None
        };
        let data_race =
            if config.data_race_detector { Some(data_race::GlobalState::new()) } else { None };
        Evaluator {
            stacked_borrows,
            data_race,
            intptrcast: RefCell::new(intptrcast::GlobalStateInner::new(config)),
            // `env_vars` depends on a full interpreter so we cannot properly initialize it yet.
            env_vars: EnvVars::default(),
            argc: None,
            argv: None,
            cmd_line: None,
            tls: TlsData::default(),
            isolated_op: config.isolated_op,
            validate: config.validate,
            enforce_number_validity: config.check_number_validity,
            enforce_abi: config.check_abi,
            file_handler: Default::default(),
            dir_handler: Default::default(),
            time_anchor: Instant::now(),
            layouts,
            threads: ThreadManager::default(),
            static_roots: Vec::new(),
            profiler,
            string_cache: Default::default(),
            exported_symbols_cache: FxHashMap::default(),
            panic_on_unsupported: config.panic_on_unsupported,
            backtrace_style: config.backtrace_style,
            local_crates,
            extern_statics: FxHashMap::default(),
            rng: RefCell::new(rng),
            tracked_alloc_ids: config.tracked_alloc_ids.clone(),
            check_alignment: config.check_alignment,
            cmpxchg_weak_failure_rate: config.cmpxchg_weak_failure_rate,
        }
    }

    pub(crate) fn late_init(
        this: &mut MiriEvalContext<'mir, 'tcx>,
        config: &MiriConfig,
    ) -> InterpResult<'tcx> {
        EnvVars::init(this, config)?;
        Evaluator::init_extern_statics(this)?;
        Ok(())
    }

    fn add_extern_static(
        this: &mut MiriEvalContext<'mir, 'tcx>,
        name: &str,
        ptr: Pointer<Option<Tag>>,
    ) {
        // This got just allocated, so there definitely is a pointer here.
        let ptr = ptr.into_pointer_or_addr().unwrap();
        this.machine.extern_statics.try_insert(Symbol::intern(name), ptr).unwrap();
    }

    /// Sets up the "extern statics" for this machine.
    fn init_extern_statics(this: &mut MiriEvalContext<'mir, 'tcx>) -> InterpResult<'tcx> {
        match this.tcx.sess.target.os.as_ref() {
            "linux" => {
                // "environ"
                Self::add_extern_static(
                    this,
                    "environ",
                    this.machine.env_vars.environ.unwrap().ptr,
                );
                // A couple zero-initialized pointer-sized extern statics.
                // Most of them are for weak symbols, which we all set to null (indicating that the
                // symbol is not supported, and triggering fallback code which ends up calling a
                // syscall that we do support).
                for name in &["__cxa_thread_atexit_impl", "getrandom", "statx"] {
                    let layout = this.machine.layouts.usize;
                    let place = this.allocate(layout, MiriMemoryKind::ExternStatic.into())?;
                    this.write_scalar(Scalar::from_machine_usize(0, this), &place.into())?;
                    Self::add_extern_static(this, name, place.ptr);
                }
            }
            "windows" => {
                // "_tls_used"
                // This is some obscure hack that is part of the Windows TLS story. It's a `u8`.
                let layout = this.machine.layouts.u8;
                let place = this.allocate(layout, MiriMemoryKind::ExternStatic.into())?;
                this.write_scalar(Scalar::from_u8(0), &place.into())?;
                Self::add_extern_static(this, "_tls_used", place.ptr);
            }
            _ => {} // No "extern statics" supported on this target
        }
        Ok(())
    }

    pub(crate) fn communicate(&self) -> bool {
        self.isolated_op == IsolatedOp::Allow
    }

    /// Check whether the stack frame that this `FrameInfo` refers to is part of a local crate.
    pub(crate) fn is_local(&self, frame: &FrameInfo<'_>) -> bool {
        let def_id = frame.instance.def_id();
        def_id.is_local() || self.local_crates.contains(&def_id.krate)
    }
}

/// A rustc InterpCx for Miri.
pub type MiriEvalContext<'mir, 'tcx> = InterpCx<'mir, 'tcx, Evaluator<'mir, 'tcx>>;

/// A little trait that's useful to be inherited by extension traits.
pub trait MiriEvalContextExt<'mir, 'tcx> {
    fn eval_context_ref<'a>(&'a self) -> &'a MiriEvalContext<'mir, 'tcx>;
    fn eval_context_mut<'a>(&'a mut self) -> &'a mut MiriEvalContext<'mir, 'tcx>;
}
impl<'mir, 'tcx> MiriEvalContextExt<'mir, 'tcx> for MiriEvalContext<'mir, 'tcx> {
    #[inline(always)]
    fn eval_context_ref(&self) -> &MiriEvalContext<'mir, 'tcx> {
        self
    }
    #[inline(always)]
    fn eval_context_mut(&mut self) -> &mut MiriEvalContext<'mir, 'tcx> {
        self
    }
}

/// Machine hook implementations.
impl<'mir, 'tcx> Machine<'mir, 'tcx> for Evaluator<'mir, 'tcx> {
    type MemoryKind = MiriMemoryKind;
    type ExtraFnVal = Dlsym;

    type FrameExtra = FrameData<'tcx>;
    type AllocExtra = AllocExtra;

    type PointerTag = Tag;
    type TagExtra = SbTag;

    type MemoryMap =
        MonoHashMap<AllocId, (MemoryKind<MiriMemoryKind>, Allocation<Tag, Self::AllocExtra>)>;

    const GLOBAL_KIND: Option<MiriMemoryKind> = Some(MiriMemoryKind::Global);

    const PANIC_ON_ALLOC_FAIL: bool = false;

    #[inline(always)]
    fn enforce_alignment(ecx: &MiriEvalContext<'mir, 'tcx>) -> bool {
        ecx.machine.check_alignment != AlignmentCheck::None
    }

    #[inline(always)]
    fn force_int_for_alignment_check(ecx: &MiriEvalContext<'mir, 'tcx>) -> bool {
        ecx.machine.check_alignment == AlignmentCheck::Int
    }

    #[inline(always)]
    fn enforce_validity(ecx: &MiriEvalContext<'mir, 'tcx>) -> bool {
        ecx.machine.validate
    }

    #[inline(always)]
    fn enforce_number_validity(ecx: &MiriEvalContext<'mir, 'tcx>) -> bool {
        ecx.machine.enforce_number_validity
    }

    #[inline(always)]
    fn enforce_abi(ecx: &MiriEvalContext<'mir, 'tcx>) -> bool {
        ecx.machine.enforce_abi
    }

    #[inline(always)]
    fn find_mir_or_eval_fn(
        ecx: &mut MiriEvalContext<'mir, 'tcx>,
        instance: ty::Instance<'tcx>,
        abi: Abi,
        args: &[OpTy<'tcx, Tag>],
        ret: Option<(&PlaceTy<'tcx, Tag>, mir::BasicBlock)>,
        unwind: StackPopUnwind,
    ) -> InterpResult<'tcx, Option<(&'mir mir::Body<'tcx>, ty::Instance<'tcx>)>> {
        ecx.find_mir_or_eval_fn(instance, abi, args, ret, unwind)
    }

    #[inline(always)]
    fn call_extra_fn(
        ecx: &mut MiriEvalContext<'mir, 'tcx>,
        fn_val: Dlsym,
        abi: Abi,
        args: &[OpTy<'tcx, Tag>],
        ret: Option<(&PlaceTy<'tcx, Tag>, mir::BasicBlock)>,
        _unwind: StackPopUnwind,
    ) -> InterpResult<'tcx> {
        ecx.call_dlsym(fn_val, abi, args, ret)
    }

    #[inline(always)]
    fn call_intrinsic(
        ecx: &mut MiriEvalContext<'mir, 'tcx>,
        instance: ty::Instance<'tcx>,
        args: &[OpTy<'tcx, Tag>],
        ret: Option<(&PlaceTy<'tcx, Tag>, mir::BasicBlock)>,
        unwind: StackPopUnwind,
    ) -> InterpResult<'tcx> {
        ecx.call_intrinsic(instance, args, ret, unwind)
    }

    #[inline(always)]
    fn assert_panic(
        ecx: &mut MiriEvalContext<'mir, 'tcx>,
        msg: &mir::AssertMessage<'tcx>,
        unwind: Option<mir::BasicBlock>,
    ) -> InterpResult<'tcx> {
        ecx.assert_panic(msg, unwind)
    }

    #[inline(always)]
    fn abort(_ecx: &mut MiriEvalContext<'mir, 'tcx>, msg: String) -> InterpResult<'tcx, !> {
        throw_machine_stop!(TerminationInfo::Abort(msg))
    }

    #[inline(always)]
    fn binary_ptr_op(
        ecx: &MiriEvalContext<'mir, 'tcx>,
        bin_op: mir::BinOp,
        left: &ImmTy<'tcx, Tag>,
        right: &ImmTy<'tcx, Tag>,
    ) -> InterpResult<'tcx, (Scalar<Tag>, bool, ty::Ty<'tcx>)> {
        ecx.binary_ptr_op(bin_op, left, right)
    }

    fn thread_local_static_base_pointer(
        ecx: &mut MiriEvalContext<'mir, 'tcx>,
        def_id: DefId,
    ) -> InterpResult<'tcx, Pointer<Tag>> {
        ecx.get_or_create_thread_local_alloc(def_id)
    }

    fn extern_static_base_pointer(
        ecx: &MiriEvalContext<'mir, 'tcx>,
        def_id: DefId,
    ) -> InterpResult<'tcx, Pointer<Tag>> {
        let attrs = ecx.tcx.get_attrs(def_id);
        let link_name = match ecx.tcx.sess.first_attr_value_str_by_name(&attrs, sym::link_name) {
            Some(name) => name,
            None => ecx.tcx.item_name(def_id),
        };
        if let Some(&ptr) = ecx.machine.extern_statics.get(&link_name) {
            Ok(ptr)
        } else {
            throw_unsup_format!("`extern` static {:?} is not supported by Miri", def_id)
        }
    }

    fn init_allocation_extra<'b>(
        ecx: &MiriEvalContext<'mir, 'tcx>,
        id: AllocId,
        alloc: Cow<'b, Allocation>,
        kind: Option<MemoryKind<Self::MemoryKind>>,
    ) -> Cow<'b, Allocation<Self::PointerTag, Self::AllocExtra>> {
        if ecx.machine.tracked_alloc_ids.contains(&id) {
            register_diagnostic(NonHaltingDiagnostic::CreatedAlloc(id));
        }

        let kind = kind.expect("we set our STATIC_KIND so this cannot be None");
        let alloc = alloc.into_owned();
        let stacks = if let Some(stacked_borrows) = &ecx.machine.stacked_borrows {
            Some(Stacks::new_allocation(id, alloc.size(), stacked_borrows, kind))
        } else {
            None
        };
        let race_alloc = if let Some(data_race) = &ecx.machine.data_race {
            Some(data_race::AllocExtra::new_allocation(&data_race, alloc.size(), kind))
        } else {
            None
        };
        let alloc: Allocation<Tag, Self::AllocExtra> = alloc.convert_tag_add_extra(
            &ecx.tcx,
            AllocExtra { stacked_borrows: stacks, data_race: race_alloc },
            |ptr| Evaluator::tag_alloc_base_pointer(ecx, ptr),
        );
        Cow::Owned(alloc)
    }

    fn tag_alloc_base_pointer(
        ecx: &MiriEvalContext<'mir, 'tcx>,
        ptr: Pointer<AllocId>,
    ) -> Pointer<Tag> {
        let absolute_addr = intptrcast::GlobalStateInner::rel_ptr_to_addr(ecx, ptr);
        let sb_tag = if let Some(stacked_borrows) = &ecx.machine.stacked_borrows {
            stacked_borrows.borrow_mut().base_tag(ptr.provenance)
        } else {
            SbTag::Untagged
        };
        Pointer::new(Tag { alloc_id: ptr.provenance, sb: sb_tag }, Size::from_bytes(absolute_addr))
    }

    #[inline(always)]
    fn ptr_from_addr(
        ecx: &MiriEvalContext<'mir, 'tcx>,
        addr: u64,
    ) -> Pointer<Option<Self::PointerTag>> {
        intptrcast::GlobalStateInner::ptr_from_addr(addr, ecx)
    }

    /// Convert a pointer with provenance into an allocation-offset pair,
    /// or a `None` with an absolute address if that conversion is not possible.
    fn ptr_get_alloc(
        ecx: &MiriEvalContext<'mir, 'tcx>,
        ptr: Pointer<Self::PointerTag>,
    ) -> (AllocId, Size, Self::TagExtra) {
        let rel = intptrcast::GlobalStateInner::abs_ptr_to_rel(ecx, ptr);
        (ptr.provenance.alloc_id, rel, ptr.provenance.sb)
    }

    #[inline(always)]
    fn memory_read(
        _tcx: TyCtxt<'tcx>,
        machine: &Self,
        alloc_extra: &AllocExtra,
        (alloc_id, tag): (AllocId, Self::TagExtra),
        range: AllocRange,
    ) -> InterpResult<'tcx> {
        if let Some(data_race) = &alloc_extra.data_race {
            data_race.read(alloc_id, range, machine.data_race.as_ref().unwrap())?;
        }
        if let Some(stacked_borrows) = &alloc_extra.stacked_borrows {
            stacked_borrows.memory_read(
                alloc_id,
                tag,
                range,
                machine.stacked_borrows.as_ref().unwrap(),
            )
        } else {
            Ok(())
        }
    }

    #[inline(always)]
    fn memory_written(
        _tcx: TyCtxt<'tcx>,
        machine: &mut Self,
        alloc_extra: &mut AllocExtra,
        (alloc_id, tag): (AllocId, Self::TagExtra),
        range: AllocRange,
    ) -> InterpResult<'tcx> {
        if let Some(data_race) = &mut alloc_extra.data_race {
            data_race.write(alloc_id, range, machine.data_race.as_mut().unwrap())?;
        }
        if let Some(stacked_borrows) = &mut alloc_extra.stacked_borrows {
            stacked_borrows.memory_written(
                alloc_id,
                tag,
                range,
                machine.stacked_borrows.as_mut().unwrap(),
            )
        } else {
            Ok(())
        }
    }

    #[inline(always)]
    fn memory_deallocated(
        _tcx: TyCtxt<'tcx>,
        machine: &mut Self,
        alloc_extra: &mut AllocExtra,
        (alloc_id, tag): (AllocId, Self::TagExtra),
        range: AllocRange,
    ) -> InterpResult<'tcx> {
<<<<<<< HEAD
        if machine.tracked_alloc_ids.contains(&tag.alloc_id) {
            register_diagnostic(NonHaltingDiagnostic::FreedAlloc(tag.alloc_id));
=======
        if Some(alloc_id) == machine.tracked_alloc_id {
            register_diagnostic(NonHaltingDiagnostic::FreedAlloc(alloc_id));
>>>>>>> c9039de6
        }
        if let Some(data_race) = &mut alloc_extra.data_race {
            data_race.deallocate(alloc_id, range, machine.data_race.as_mut().unwrap())?;
        }
        if let Some(stacked_borrows) = &mut alloc_extra.stacked_borrows {
            stacked_borrows.memory_deallocated(
                alloc_id,
                tag,
                range,
                machine.stacked_borrows.as_mut().unwrap(),
            )
        } else {
            Ok(())
        }
    }

    #[inline(always)]
    fn retag(
        ecx: &mut InterpCx<'mir, 'tcx, Self>,
        kind: mir::RetagKind,
        place: &PlaceTy<'tcx, Tag>,
    ) -> InterpResult<'tcx> {
        if ecx.machine.stacked_borrows.is_some() { ecx.retag(kind, place) } else { Ok(()) }
    }

    #[inline(always)]
    fn init_frame_extra(
        ecx: &mut InterpCx<'mir, 'tcx, Self>,
        frame: Frame<'mir, 'tcx, Tag>,
    ) -> InterpResult<'tcx, Frame<'mir, 'tcx, Tag, FrameData<'tcx>>> {
        // Start recording our event before doing anything else
        let timing = if let Some(profiler) = ecx.machine.profiler.as_ref() {
            let fn_name = frame.instance.to_string();
            let entry = ecx.machine.string_cache.entry(fn_name.clone());
            let name = entry.or_insert_with(|| profiler.alloc_string(&*fn_name));

            Some(profiler.start_recording_interval_event_detached(
                *name,
                measureme::EventId::from_label(*name),
                ecx.get_active_thread().to_u32(),
            ))
        } else {
            None
        };

        let stacked_borrows = ecx.machine.stacked_borrows.as_ref();
        let call_id = stacked_borrows.map_or(NonZeroU64::new(1).unwrap(), |stacked_borrows| {
            stacked_borrows.borrow_mut().new_call()
        });

        let extra = FrameData { call_id, catch_unwind: None, timing };
        Ok(frame.with_extra(extra))
    }

    fn stack<'a>(
        ecx: &'a InterpCx<'mir, 'tcx, Self>,
    ) -> &'a [Frame<'mir, 'tcx, Self::PointerTag, Self::FrameExtra>] {
        ecx.active_thread_stack()
    }

    fn stack_mut<'a>(
        ecx: &'a mut InterpCx<'mir, 'tcx, Self>,
    ) -> &'a mut Vec<Frame<'mir, 'tcx, Self::PointerTag, Self::FrameExtra>> {
        ecx.active_thread_stack_mut()
    }

    #[inline(always)]
    fn after_stack_push(ecx: &mut InterpCx<'mir, 'tcx, Self>) -> InterpResult<'tcx> {
        if ecx.machine.stacked_borrows.is_some() { ecx.retag_return_place() } else { Ok(()) }
    }

    #[inline(always)]
    fn after_stack_pop(
        ecx: &mut InterpCx<'mir, 'tcx, Self>,
        mut frame: Frame<'mir, 'tcx, Tag, FrameData<'tcx>>,
        unwinding: bool,
    ) -> InterpResult<'tcx, StackPopJump> {
        let timing = frame.extra.timing.take();
        let res = ecx.handle_stack_pop(frame.extra, unwinding);
        if let Some(profiler) = ecx.machine.profiler.as_ref() {
            profiler.finish_recording_interval_event(timing.unwrap());
        }
        res
    }
}<|MERGE_RESOLUTION|>--- conflicted
+++ resolved
@@ -670,13 +670,8 @@
         (alloc_id, tag): (AllocId, Self::TagExtra),
         range: AllocRange,
     ) -> InterpResult<'tcx> {
-<<<<<<< HEAD
-        if machine.tracked_alloc_ids.contains(&tag.alloc_id) {
-            register_diagnostic(NonHaltingDiagnostic::FreedAlloc(tag.alloc_id));
-=======
-        if Some(alloc_id) == machine.tracked_alloc_id {
+        if machine.tracked_alloc_ids.contains(&alloc_id) {
             register_diagnostic(NonHaltingDiagnostic::FreedAlloc(alloc_id));
->>>>>>> c9039de6
         }
         if let Some(data_race) = &mut alloc_extra.data_race {
             data_race.deallocate(alloc_id, range, machine.data_race.as_mut().unwrap())?;
